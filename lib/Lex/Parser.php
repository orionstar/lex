<?php
/**
 * Part of the Lex Template Parser.
 *
 * @author     Dan Horrigan
 * @license    MIT License
 * @copyright  2011 Dan Horrigan
 */

class LexParsingException extends Exception { }

class Lex_Parser
{
	protected $allow_php = false;
	protected $regex_setup = false;
	protected $scope_glue = '.';
	protected $tag_regex = '';
	protected $cumulative_noparse = false;

	protected $in_condition = false;

	protected $variable_regex = '';
	protected $variable_loop_regex = '';
	protected $variable_tag_regex = '';

	protected $callback_tag_regex = '';
	protected $callback_loop_tag_regex = '';

	protected $noparse_regex = '';

	protected $conditional_regex = '';
	protected $conditional_else_regex = '';
	protected $conditional_end_regex = '';
	protected $conditional_data = array();

	protected static $extractions = array(
		'noparse' => array(),
	);
	
	protected static $data = null;
	protected static $callback_data = array();
	
	/**
	 * The main Lex parser method.  Essentially acts as dispatcher to
	 * all of the helper parser methods.
	 *
	 * @param   string        $text      Text to parse
	 * @param   array|object  $data      Array or object to use
	 * @param   mixed         $callback  Callback to use for Callback Tags
	 * @return  string
	 */
	public function parse($text, $data = array(), $callback = false, $allow_php = false)
	{
		$this->setup_regex();
		$this->allow_php = $allow_php;
		
		// Is this the first time parse() is called?
		if (Lex_Parser::$data === null)
		{
			// Let's store the local data array for later use.
			Lex_Parser::$data = $data;
		}
		else
		{
			// Let's merge the current data array with the local scope variables
			// So you can call local variables from within blocks.
			$data = array_merge(Lex_Parser::$data, $data);
			
			// Since this is not the first time parse() is called, it's most definately a callback,
			// let's store the current callback data with the the local data
			// so we can use it straight after a callback is called.
			Lex_Parser::$callback_data = $data;
		}

		// The parse_conditionals method executes any PHP in the text, so clean it up.
		if ( ! $allow_php)
		{
			$text = str_replace(array('<?', '?>'), array('&lt;?', '?&gt;'), $text);
		}

		$text = $this->parse_comments($text);
		$text = $this->extract_noparse($text);
		$text = $this->extract_looped_tags($text, $data, $callback);

		// Order is important here.  We parse conditionals first as to avoid
		// unnecessary code from being parsed and executed.
		$text = $this->parse_conditionals($text, $data, $callback);
		$text = $this->inject_extractions($text, 'looped_tags');
		$text = $this->parse_variables($text, $data, $callback);
		$text = $this->inject_extractions($text, 'callback_blocks');
		
		if ($callback)
		{
			$text = $this->parse_callback_tags($text, $data, $callback);
		}
<<<<<<< HEAD

=======
		
>>>>>>> e7ce2dde
		// To ensure that {{ noparse }} is never parsed even during consecutive parse calls
		// set $cumulative_noparse to true and use Lex_Parser::inject_noparse($text); immediately
		// before the final output is sent to the browser
		if ( ! $this->cumulative_noparse)
		{
			$text = $this->inject_extractions($text);
		}

		return $text;
	}

	/**
	 * Removes all of the comments from the text.
	 *
	 * @param   string  $text  Text to remove comments from
	 * @return  string
	 */
	public function parse_comments($text)
	{
		$this->setup_regex();
		return preg_replace('/\{\{#.*?#\}\}/s', '', $text);
	}

	/**
	 * Recursivly parses all of the variables in the given text and
	 * returns the parsed text.
	 *
	 * @param   string        $text  Text to parse
	 * @param   array|object  $data  Array or object to use
	 * @return  string
	 */
	public function parse_variables($text, $data, $callback = null)
	{
		$this->setup_regex();
		
		/**
		 * $data_matches[][0][0] is the raw data loop tag
		 * $data_matches[][0][1] is the offset of raw data loop tag
		 * $data_matches[][1][0] is the data variable (dot notated)
		 * $data_matches[][1][1] is the offset of data variable
		 * $data_matches[][2][0] is the content to be looped over
		 * $data_matches[][2][1] is the offset of content to be looped over
		 */
		if (preg_match_all($this->variable_loop_regex, $text, $data_matches, PREG_SET_ORDER + PREG_OFFSET_CAPTURE))
		{
			foreach ($data_matches as $index => $match)
			{
				if ($loop_data = $this->get_variable($match[1][0], $data))
				{
					$looped_text = '';
					foreach ($loop_data as $item_data)
					{
						$str = $this->parse_conditionals($match[2][0], $item_data, $callback);
						$str = $this->parse_variables($str, $item_data, $callback);
						if ($callback !== null)
						{
							$str = $this->parse_callback_tags($str, $item_data, $callback);
						}
						
						$looped_text .= $str;
					}
					$text = preg_replace('/'.preg_quote($match[0][0], '/').'/m', addcslashes($looped_text, '\\$'), $text, 1);
				}
				else // It's a callback block.
				{
					// Let's extract it so it doesn't conflict 
					// with the local scope variables in the next step.
					$text = $this->create_extraction('callback_blocks', $match[0][0], $match[0][0], $text);
				}
			}
		}

		/**
		 * $data_matches[0] is the raw data tag
		 * $data_matches[1] is the data variable (dot notated)
		 */
		if (preg_match_all($this->variable_tag_regex, $text, $data_matches))
		{
			foreach ($data_matches[1] as $index => $var)
			{
				if ($val = $this->get_variable($var, $data))
				{
					$text = str_replace($data_matches[0][$index], $val, $text);
				}
			}
		}

		return $text;
	}

	/**
	 * Parses all Callback tags, and sends them through the given $callback.
	 *
	 * @param   string  $text            Text to parse
	 * @param   mixed   $callback        Callback to apply to each tag
	 * @param   bool    $in_conditional  Whether we are in a conditional tag
	 * @return  string
	 */
	public function parse_callback_tags($text, $data, $callback)
	{
		$this->setup_regex();
		$in_condition = $this->in_condition;

		if ($in_condition)
		{
			$regex = '/\{\s*('.$this->variable_regex.')(\s+.*?)?\s*\}/ms';
		}
		else
		{
			$regex = '/\{\{\s*('.$this->variable_regex.')(\s+.*?)?\s*\}\}/ms';
		}
		/**
		 * $match[0][0] is the raw tag
		 * $match[0][1] is the offset of raw tag
		 * $match[1][0] is the callback name
		 * $match[1][1] is the offset of callback name
		 * $match[2][0] is the parameters
		 * $match[2][1] is the offset of parameters
		 */
		while (preg_match($regex, $text, $match, PREG_OFFSET_CAPTURE))
		{
			$parameters = array();
			$tag = $match[0][0];
			$start = $match[0][1];
			$name = $match[1][0];
			if (isset($match[2]))
			{
				$cb_data = $data;
				if ( !empty(Lex_Parser::$callback_data))
				{
					$cb_data = array_merge(Lex_Parser::$callback_data, $data);
				}
				$raw_params = $this->inject_extractions($match[2][0], '__cond_str');
				$parameters = $this->parse_parameters($raw_params, $cb_data, $callback);
			}

			$content = '';

			$temp_text = substr($text, $start + strlen($tag));
			if (preg_match('/\{\{\s*\/'.preg_quote($name, '/').'\s*\}\}/m', $temp_text, $match, PREG_OFFSET_CAPTURE))
			{
				$content = substr($temp_text, 0, $match[0][1]);
				$tag .= $content.$match[0][0];
				
				// Is there a nested block under this one existing with the same name?
				if (preg_match($this->callback_block_regex, $content.$match[0][0], $nested_matches))
				{
					$nested_content = preg_replace('/\{\{\s*\/'.preg_quote($name, '/').'\s*\}\}/m', '', $nested_matches[0]);
					$content = $this->create_extraction('nested_looped_tags', $nested_content, $nested_content, $content);
				}
			}

			$replacement = call_user_func_array($callback, array($name, $parameters, $content));
			$replacement = $this->parse_recursives($replacement, $content, $callback);
			
			if ($in_condition)
			{
				$replacement = $this->value_to_literal($replacement);
			}
			$text = preg_replace('/'.preg_quote($tag, '/').'/m', addcslashes($replacement, '\\$'), $text, 1);
			$text = $this->inject_extractions($text, 'nested_looped_tags');
		}
		return $text;
	}

	/**
	 * Parses all conditionals, then executes the conditionals.
	 *
	 * @param   string  $text      Text to parse
	 * @param   mixed   $data      Data to use when executing conditionals
	 * @param   mixed   $callback  The callback to be used for tags
	 * @return  string
	 */
	public function parse_conditionals($text, $data, $callback)
	{
		$this->setup_regex();
		preg_match_all($this->conditional_regex, $text, $matches, PREG_SET_ORDER);

		$this->conditional_data = $data;

		/**
		 * $matches[][0] = Full Match
		 * $matches[][1] = Either 'if', 'unless', 'elseif', 'unlessif'
		 * $matches[][2] = Condition
		 */
		foreach ($matches as $match)
		{
			$this->in_condition = true;

			$condition = $match[2];

			// Extract all literal string in the conditional to make it easier
			if (preg_match_all('/(["\']).*?(?<!\\\\)\1/', $condition, $str_matches))
			{
				foreach ($str_matches[0] as $m)
				{
					$condition = $this->create_extraction('__cond_str', $m, $m, $condition);
				}
			}

			$condition = preg_replace_callback('/\b('.$this->variable_regex.')\b/', array($this, 'process_condition_var'), $condition);

			if ($callback)
			{
				$condition = preg_replace('/\b(?!\{\s*)('.$this->callback_name_regex.')(?!\s+.*?\s*\})\b/', '{$1}', $condition);
				$condition = $this->parse_callback_tags($condition, $data, $callback);
			}

			// Re-inject any strings we extracted
			$condition = $this->inject_extractions($condition, '__cond_str');

			$conditional = '<?php '.$match[1].' ('.$condition.'): ?>';

			$text = preg_replace('/'.preg_quote($match[0], '/').'/m', addcslashes($conditional, '\\$'), $text, 1);
		}

		$text = preg_replace($this->conditional_else_regex, '<?php else: ?>', $text);
		$text = preg_replace($this->conditional_end_regex, '<?php endif; ?>', $text);

		$text = $this->parse_php($text);
		$this->in_condition = false;
		return $text;
	}

	/**
	 * Goes recursively through a callback tag with a passed child array.
	 * 
	 * @param string  $text - The replaced text after a callback.
	 * @param string  $orig_text - The original text, before a callback is called.
	 * @param mixed   $callback
	 * @return string $text
	 */
	public function parse_recursives($text, $orig_text, $callback)
	{
		// Is there a {{ *recursive [array_key]* }} tag here, let's loop through it.
		if (preg_match($this->recursive_regex, $text, $match))
		{
			$array_key = $match[1];
			$tag = $match[0];
			$next_tag = null;
			$children = Lex_Parser::$callback_data[$array_key];
			$child_count = count($children);
			$count = 1;
			
			// Is the array not multi-dimensional? Let's make it multi-dimensional.
			if ($child_count == count($children, COUNT_RECURSIVE))
			{
				$children = array($children);
				$child_count = 1;
			}
			
			foreach ($children as $child)
			{
				$has_children = true;

				// If this is a object let's convert it to an array.
				is_array($child) OR $child = (array) $child;
				
				// Does this child not contain any children?
				// Let's set it as empty then to avoid any errors.
				if ( ! array_key_exists($array_key, $child))
				{
					$child[$array_key] = array();
					$has_children = false;
				}
				
				$replacement = $this->parse($orig_text, $child, $callback, $this->allow_php);
				
				// If this is the first loop we'll use $tag as reference, if not
				// we'll use the previous tag ($next_tag)
				$current_tag = ($next_tag !== null) ? $next_tag : $tag;
				
				// If this is the last loop set the next tag to be empty
				// otherwise hash it.
				$next_tag = ($count == $child_count) ? '' : md5($tag.$replacement);
				
				$text = str_replace($current_tag, $replacement.$next_tag, $text);
				
				if ($has_children)
				{
					$text = $this->parse_recursives($text, $orig_text, $callback);
				}
				$count++;
			}
		}
		return $text;
	}

	/**
	 * Gets or sets the Scope Glue
	 *
	 * @param   string|null  $glue  The Scope Glue
	 * @return  string
	 */
	public function scope_glue($glue = null)
	{
		if ($glue !== null)
		{
			$this->regex_setup = false;
			$this->scope_glue = $glue;
		}

		return $glue;
	}
	
	/**
	 * Sets the noparse style. Immediate or cumulative.
	 *
	 * @param	bool $mode
	 * @return	void
	 */
	public function cumulative_noparse($mode)
	{
		$this->cumulative_noparse = $mode;
	}
	
	/**
	 * Injects noparse extractions.
	 *
	 * This is so that multiple parses can store noparse
	 * extractions and all noparse can then be injected right
	 * before data is displayed.
	 *
	 * @param	string	$text	Text to inject into
	 * @return	string
	 */
	public function inject_noparse($text)
	{
		if (isset(Lex_Parser::$extractions['noparse']))
		{
			foreach (Lex_Parser::$extractions['noparse'] AS $hash => $replacement)
			{
				if (strpos($text, "noparse_{$hash}") !== FALSE)
				{
					$text = str_replace("noparse_{$hash}", $replacement, $text);
				}
			}
		}
		
		return $text;
	}

	/**
	 * Sets the noparse style. Immediate or cumulative.
	 *
	 * @param	bool $mode
	 * @return	void
	 */
	public function cumulative_noparse($mode)
	{
		$this->cumulative_noparse = $mode;
	}

	/**
	 * Injects noparse extractions.
	 *
	 * This is so that multiple parses can store noparse
	 * extractions and all noparse can then be injected right
	 * before data is displayed.
	 *
	 * @param	string	$text	Text to inject into
	 * @return	string
	 */
	public function inject_noparse($text)
	{
		if (isset(Lex_Parser::$extractions['noparse']))
		{
			foreach (Lex_Parser::$extractions['noparse'] AS $hash => $replacement)
			{
				if (strpos($text, "noparse_{$hash}") !== FALSE)
				{
					$text = str_replace("noparse_{$hash}", $replacement, $text);
				}
			}
		}

		return $text;
	}

	/**
	 * This is used as a callback for the conditional parser.  It takes a variable
	 * and returns the value of it, properly formatted.
	 *
	 * @param   array  $match  A match from preg_replace_callback
	 * @return  string
	 */
	protected function process_condition_var($match)
	{
		$var = is_array($match) ? $match[0] : $match;
		if (in_array(strtolower($var), array('true', 'false', 'null', 'or', 'and')) or
		    strpos($var, '__cond_str') === 0 or
		    is_numeric($var))
		{
			return $var;
		}

		$value = $this->get_variable($var, $this->conditional_data, '__process_condition_var__');

		if ($value === '__process_condition_var__')
		{
			return $this->in_condition ? $var : 'null';
		}

		return $this->value_to_literal($value);
	}

	/**
	 * This is used as a callback for the conditional parser.  It takes a variable
	 * and returns the value of it, properly formatted.
	 *
	 * @param   array  $match  A match from preg_replace_callback
	 * @return  string
	 */
	protected function process_param_var($match)
	{
		return $match[1].$this->process_condition_var($match[2]);
	}

	/**
	 * Takes a value and returns the literal value for it for use in a tag.
	 *
	 * @param   string  $value  Value to convert
	 * @return  string
	 */
	protected function value_to_literal($value)
	{
		if ($value === null)
		{
			return "null";
		}
		elseif ($value === true)
		{
			return "true";
		}
		elseif ($value === false)
		{
			return "false";
		}
		elseif (is_numeric($value))
		{
			return '"'.$value.'"';
		}
		elseif (is_string($value))
		{
			return '"'.addslashes($value).'"';
		}
		elseif (is_object($value) and is_callable(array($value, '__toString')))
		{
			return '"'.addslashes((string) $value).'"';
		}
		elseif (is_array($value))
		{
			return !empty($value) ? "true" : "false";
		}
		else
		{
			return $value;
		}
	}

	/**
	 * Sets up all the global regex to use the correct Scope Glue.
	 *
	 * @return  void
	 */
	protected function setup_regex()
	{
		if ($this->regex_setup)
		{
			return;
		}
		$glue = preg_quote($this->scope_glue, '/');

		$this->variable_regex = $glue === '\\.' ? '[a-zA-Z0-9_'.$glue.']+' : '[a-zA-Z0-9_\.'.$glue.']+';
		$this->callback_name_regex = $this->variable_regex.$glue.$this->variable_regex;
		$this->variable_loop_regex = '/\{\{\s*('.$this->variable_regex.')\s*\}\}(.*?)\{\{\s*\/\1\s*\}\}/ms';
		$this->variable_tag_regex = '/\{\{\s*('.$this->variable_regex.')\s*\}\}/m';

		$this->callback_block_regex = '/\{\{\s*('.$this->variable_regex.')(\s.*?)\}\}(.*?)\{\{\s*\/\1\s*\}\}/ms';

		$this->recursive_regex = '/\{\{\s*\*recursive\s*('.$this->variable_regex.')\*\s*\}\}/ms';
		
		$this->noparse_regex = '/\{\{\s*noparse\s*\}\}(.*?)\{\{\s*\/noparse\s*\}\}/ms';

		$this->conditional_regex = '/\{\{\s*(if|elseif)\s*((?:\()?(.*?)(?:\))?)\s*\}\}/ms';
		$this->conditional_else_regex = '/\{\{\s*else\s*\}\}/ms';
		$this->conditional_end_regex = '/\{\{\s*(\/if|endif)\s*\}\}/ms';

		$this->regex_setup = true;
	}

	/**
	 * Extracts the noparse text so that it is not parsed.
	 *
	 * @param   string  $text  The text to extract from
	 * @return  string
	 */
	protected function extract_noparse($text)
	{
		/**
		 * $matches[][0] is the raw noparse match
		 * $matches[][1] is the noparse contents
		 */
		if (preg_match_all($this->noparse_regex, $text, $matches, PREG_SET_ORDER))
		{
			foreach ($matches as $match)
			{
				$text = $this->create_extraction('noparse', $match[0], $match[1], $text);
			}
		}

		return $text;
	}
	
	/**
	 * Extracts the looped tags so that we can parse conditionals then re-inject.
	 *
	 * @param   string  $text  The text to extract from
	 * @return  string
	 */
	protected function extract_looped_tags($text, $data = array(), $callback = null)
	{
		/**
		 * $matches[][0] is the raw match
		 */
		if (preg_match_all($this->callback_block_regex, $text, $matches, PREG_SET_ORDER))
		{
			foreach ($matches as $match)
			{
				// Does this callback block contain parameters?
				if ($this->parse_parameters($match[2], $data, $callback))
				{
					// Let's extract it so it doesn't conflict with local variables when
					// parse_variables() is called.
					$text = $this->create_extraction('callback_blocks', $match[0], $match[0], $text);
				}
				else
				{
					$text = $this->create_extraction('looped_tags', $match[0], $match[0], $text);
				}
			}
		}

		return $text;
	}

	/**
	 * Extracts text out of the given text and replaces it with a hash which
	 * can be used to inject the extractions replacement later.
	 *
	 * @param   string  $type         Type of extraction
	 * @param   string  $extraction   The text to extract
	 * @param   string  $replacement  Text that will replace the extraction when re-injected
	 * @param   string  $text         Text to extract out of
	 * @return  string
	 */
	protected function create_extraction($type, $extraction, $replacement, $text)
	{
		$hash = md5($replacement);
		Lex_Parser::$extractions[$type][$hash] = $replacement;

		return str_replace($extraction, "{$type}_{$hash}", $text);
	}

	/**
	 * Injects all of the extractions.
	 *
	 * @param   string  $text  Text to inject into
	 * @return  string
	 */
	protected function inject_extractions($text, $type = null)
	{
		if ($type === null)
		{
			foreach (Lex_Parser::$extractions as $type => $extractions)
			{
				foreach ($extractions as $hash => $replacement)
				{
					if (strpos($text, "{$type}_{$hash}") !== false)
					{
						$text = str_replace("{$type}_{$hash}", $replacement, $text);
						unset(Lex_Parser::$extractions[$type][$hash]);
					}
				}
			}
		}
		else
		{
			if ( ! isset(Lex_Parser::$extractions[$type]))
			{
				return $text;
			}

			foreach (Lex_Parser::$extractions[$type] as $hash => $replacement)
			{
				if (strpos($text, "{$type}_{$hash}") !== false)
				{
					$text = str_replace("{$type}_{$hash}", $replacement, $text);
					unset(Lex_Parser::$extractions[$type][$hash]);
				}
			}
		}

		return $text;
	}

	/**
	 * Takes a dot-notated key and finds the value for it in the given
	 * array or object.
	 *
	 * @param   string        $key  Dot-notated key to find
	 * @param   array|object  $data  Array or object to search
	 * @param   mixed         $default  Default value to use if not found
	 * @return  mixed
	 */
	protected function get_variable($key, $data, $default = null)
	{
		if (strpos($key, $this->scope_glue) === false)
		{
			$parts = explode('.', $key);
		}
		else
		{
			$parts = explode($this->scope_glue, $key);
		}
		foreach ($parts as $key_part)
		{
			if (is_array($data))
			{
				if ( ! array_key_exists($key_part, $data))
				{
					return $default;
				}

				$data = $data[$key_part];
			}
			elseif (is_object($data))
			{
				if ( ! isset($data->{$key_part}))
				{
					return $default;
				}

				$data = $data->{$key_part};
			}
			else
			{
				return $default;
			}
		}

		return $data;
	}

	/**
	 * Evaluates the PHP in the given string.
	 *
	 * @param   string  $text  Text to evaluate
	 * @return  string
	 */
	protected function parse_php($text)
	{
		ob_start();
		$result = eval('?>'.$text.'<?php ');
<<<<<<< HEAD
		
=======

>>>>>>> e7ce2dde
		if ($result === false)
		{
			echo '<br />You have a syntax error in your Lex tags. The snippet of text that contains the error has been output below:<br />';
			exit(str_replace(array('?>', '<?php '), '', $text));
<<<<<<< HEAD
			
=======
>>>>>>> e7ce2dde
		}

		return ob_get_clean();
	}


	/**
	 * Parses a parameter string into an array
	 *
	 * @param	string	The string of parameters
	 * @return	array
	 */
	protected function parse_parameters($parameters, $data, $callback)
	{
		$this->conditional_data = $data;
		$this->in_condition = true;
		// Extract all literal string in the conditional to make it easier
		if (preg_match_all('/(["\']).*?(?<!\\\\)\1/', $parameters, $str_matches))
		{
			foreach ($str_matches[0] as $m)
			{
				$parameters = $this->create_extraction('__param_str', $m, $m, $parameters);
			}
		}

		$parameters = preg_replace_callback(
			'/(.*?\s*=\s*(?!__))('.$this->variable_regex.')/is',
			array($this, 'process_param_var'),
			$parameters
		);
		if ($callback)
		{
			$parameters = preg_replace('/(.*?\s*=\s*(?!\{\s*)(?!__))('.$this->callback_name_regex.')(?!\s*\})\b/', '$1{$2}', $parameters);
			$parameters = $this->parse_callback_tags($parameters, $data, $callback);
		}

		// Re-inject any strings we extracted
		$parameters = $this->inject_extractions($parameters, '__param_str');
		$this->in_condition = false;

		if (preg_match_all('/(.*?)\s*=\s*(\'|"|&#?\w+;)(.*?)\2/s', trim($parameters), $matches))
		{
			$return = array();
			foreach ($matches[1] as $i => $attr)
			{
				$return[trim($matches[1][$i])] = $matches[3][$i];
			}

			return $return;
		}

		return array();
	}
}<|MERGE_RESOLUTION|>--- conflicted
+++ resolved
@@ -93,11 +93,7 @@
 		{
 			$text = $this->parse_callback_tags($text, $data, $callback);
 		}
-<<<<<<< HEAD
-
-=======
 		
->>>>>>> e7ce2dde
 		// To ensure that {{ noparse }} is never parsed even during consecutive parse calls
 		// set $cumulative_noparse to true and use Lex_Parser::inject_noparse($text); immediately
 		// before the final output is sent to the browser
@@ -402,43 +398,6 @@
 
 		return $glue;
 	}
-	
-	/**
-	 * Sets the noparse style. Immediate or cumulative.
-	 *
-	 * @param	bool $mode
-	 * @return	void
-	 */
-	public function cumulative_noparse($mode)
-	{
-		$this->cumulative_noparse = $mode;
-	}
-	
-	/**
-	 * Injects noparse extractions.
-	 *
-	 * This is so that multiple parses can store noparse
-	 * extractions and all noparse can then be injected right
-	 * before data is displayed.
-	 *
-	 * @param	string	$text	Text to inject into
-	 * @return	string
-	 */
-	public function inject_noparse($text)
-	{
-		if (isset(Lex_Parser::$extractions['noparse']))
-		{
-			foreach (Lex_Parser::$extractions['noparse'] AS $hash => $replacement)
-			{
-				if (strpos($text, "noparse_{$hash}") !== FALSE)
-				{
-					$text = str_replace("noparse_{$hash}", $replacement, $text);
-				}
-			}
-		}
-		
-		return $text;
-	}
 
 	/**
 	 * Sets the noparse style. Immediate or cumulative.
@@ -762,19 +721,11 @@
 	{
 		ob_start();
 		$result = eval('?>'.$text.'<?php ');
-<<<<<<< HEAD
-		
-=======
-
->>>>>>> e7ce2dde
+
 		if ($result === false)
 		{
 			echo '<br />You have a syntax error in your Lex tags. The snippet of text that contains the error has been output below:<br />';
 			exit(str_replace(array('?>', '<?php '), '', $text));
-<<<<<<< HEAD
-			
-=======
->>>>>>> e7ce2dde
 		}
 
 		return ob_get_clean();
