<?php
/**
 * Part of the Lex Template Parser.
 *
 * @author     Dan Horrigan
 * @license    MIT License
 * @copyright  2011 Dan Horrigan
 */

class LexParsingException extends Exception { }

class Lex_Parser
{
	protected $regex_setup = false;
	protected $scope_glue = '.';
	protected $tag_regex = '';
	protected $cumulative_noparse = false;

	protected $in_condition = false;

	protected $variable_regex = '';
	protected $variable_loop_regex = '';
	protected $variable_tag_regex = '';

	protected $callback_tag_regex = '';
	protected $callback_loop_tag_regex = '';

	protected $noparse_regex = '';

	protected $conditional_regex = '';
	protected $conditional_else_regex = '';
	protected $conditional_end_regex = '';
	protected $conditional_data = array();

	protected static $extractions = array(
		'noparse' => array(),
	);

	/**
	 * The main Lex parser method.  Essentially acts as dispatcher to
	 * all of the helper parser methods.
	 *
	 * @param   string        $text      Text to parse
	 * @param   array|object  $data      Array or object to use
	 * @param   mixed         $callback  Callback to use for Callback Tags
	 * @return  string
	 */
	public function parse($text, $data = array(), $callback = false, $allow_php = false)
	{
		$this->setup_regex();

		// The parse_conditionals method executes any PHP in the text, so clean it up.
		if ( ! $allow_php)
		{
			$text = str_replace(array('<?', '?>'), array('&lt;?', '?&gt;'), $text);
		}

		$text = $this->parse_comments($text);
		$text = $this->extract_noparse($text);
		$text = $this->extract_looped_tags($text);

		// Order is important here.  We parse conditionals first as to avoid
		// unnecessary code from being parsed and executed.
		$text = $this->parse_conditionals($text, $data, $callback);
		$text = $this->inject_extractions($text, 'looped_tags');
		$text = $this->parse_variables($text, $data, $callback);

		if ($callback)
		{
			$text = $this->parse_callback_tags($text, $data, $callback);
		}

		// To ensure that {{ noparse }} is never parsed even during consecutive parse calls
		// set $cumulative_noparse to true and use Lex_Parser::inject_noparse($text); immediately
		// before the final output is sent to the browser
		if ( ! $this->cumulative_noparse)
		{
			$text = $this->inject_extractions($text);
		}

		return $text;
	}

	/**
	 * Removes all of the comments from the text.
	 *
	 * @param   string  $text  Text to remove comments from
	 * @return  string
	 */
	public function parse_comments($text)
	{
		$this->setup_regex();
		return preg_replace('/\{\{#.*?#\}\}/s', '', $text);
	}

	/**
	 * Recursivly parses all of the variables in the given text and
	 * returns the parsed text.
	 *
	 * @param   string        $text  Text to parse
	 * @param   array|object  $data  Array or object to use
	 * @return  string
	 */
	public function parse_variables($text, $data, $callback = null)
	{
		$this->setup_regex();
		/**
		 * $data_matches[][0][0] is the raw data loop tag
		 * $data_matches[][0][1] is the offset of raw data loop tag
		 * $data_matches[][1][0] is the data variable (dot notated)
		 * $data_matches[][1][1] is the offset of data variable
		 * $data_matches[][2][0] is the content to be looped over
		 * $data_matches[][2][1] is the offset of content to be looped over
		 */
		if (preg_match_all($this->variable_loop_regex, $text, $data_matches, PREG_SET_ORDER + PREG_OFFSET_CAPTURE))
		{
			foreach ($data_matches as $index => $match)
			{
				if ($loop_data = $this->get_variable($match[1][0], $data))
				{
					$looped_text = '';
					foreach ($loop_data as $item_data)
					{
						$str = $this->parse_conditionals($match[2][0], $item_data, $callback);
						$str = $this->parse_variables($str, $item_data, $callback);
						if ($callback !== null)
						{
							$str = $this->parse_callback_tags($str, $item_data, $callback);
						}
						$looped_text .= $str;
					}
					$text = preg_replace('/'.preg_quote($match[0][0], '/').'/m', $looped_text, $text, 1);
				}
			}
		}

		/**
		 * $data_matches[0] is the raw data tag
		 * $data_matches[1] is the data variable (dot notated)
		 */
		if (preg_match_all($this->variable_tag_regex, $text, $data_matches))
		{
			foreach ($data_matches[1] as $index => $var)
			{
				if ($val = $this->get_variable($var, $data))
				{
					$text = str_replace($data_matches[0][$index], $val, $text);
				}
			}
		}

		return $text;
	}

	/**
	 * Parses all Callback tags, and sends them through the given $callback.
	 *
	 * @param   string  $text            Text to parse
	 * @param   mixed   $callback        Callback to apply to each tag
	 * @param   bool    $in_conditional  Whether we are in a conditional tag
	 * @return  string
	 */
	public function parse_callback_tags($text, $data, $callback)
	{
		$this->setup_regex();
		$in_condition = $this->in_condition;

		if ($in_condition)
		{
			$regex = '/\{\s*('.$this->variable_regex.')(\s+.*?)?\s*\}/ms';
		}
		else
		{
			$regex = '/\{\{\s*('.$this->variable_regex.')(\s+.*?)?\s*\}\}/ms';
		}
		/**
		 * $match[0][0] is the raw tag
		 * $match[0][1] is the offset of raw tag
		 * $match[1][0] is the callback name
		 * $match[1][1] is the offset of callback name
		 * $match[2][0] is the parameters
		 * $match[2][1] is the offset of parameters
		 */
		while (preg_match($regex, $text, $match, PREG_OFFSET_CAPTURE))
		{
			$parameters = array();
			$tag = $match[0][0];
			$start = $match[0][1];
			$name = $match[1][0];

			if (isset($match[2]))
			{
				$raw_params = $this->inject_extractions($match[2][0], '__cond_str');
				$parameters = $this->parse_parameters($raw_params, $data, $callback);
			}

			$content = '';

			$temp_text = substr($text, $start + strlen($tag));

			if (preg_match('/\{\{\s*\/'.preg_quote($name, '/').'\s*\}\}/m', $temp_text, $match, PREG_OFFSET_CAPTURE))
			{
				$content = substr($temp_text, 0, $match[0][1]);
				$tag .= $content.$match[0][0];
			}

			$replacement = call_user_func_array($callback, array($name, $parameters, $content));

			if ($in_condition)
			{
				$replacement = $this->value_to_literal($replacement);
			}
			$text = preg_replace('/'.preg_quote($tag, '/').'/m', $replacement, $text, 1);
		}

		return $text;
	}

	/**
	 * Parses all conditionals, then executes the conditionals.
	 *
	 * @param   string  $text      Text to parse
	 * @param   mixed   $data      Data to use when executing conditionals
	 * @param   mixed   $callback  The callback to be used for tags
	 * @return  string
	 */
	public function parse_conditionals($text, $data, $callback)
	{
		$this->setup_regex();
		preg_match_all($this->conditional_regex, $text, $matches, PREG_SET_ORDER);

		$this->conditional_data = $data;
		$this->in_condition = true;

		/**
		 * $matches[][0] = Full Match
		 * $matches[][1] = Either 'if', 'unless', 'elseif', 'unlessif'
		 * $matches[][2] = Condition
		 */
		foreach ($matches as $match)
		{
			$condition = $match[2];

			// Extract all literal string in the conditional to make it easier
			if (preg_match_all('/(["\']).*?(?<!\\\\)\1/', $condition, $str_matches))
			{
				foreach ($str_matches[0] as $m)
				{
					$condition = $this->create_extraction('__cond_str', $m, $m, $condition);
				}
			}

			$condition = preg_replace_callback('/\b('.$this->variable_regex.')\b/', array($this, 'process_condition_var'), $condition);

			if ($callback)
			{
				$this->in_condition = true;
				$condition = preg_replace('/\b(?!\{\s*)('.$this->callback_name_regex.')(?!\s+.*?\s*\})\b/', '{$1}', $condition);
				$condition = $this->parse_callback_tags($condition, $data, $callback);
			}

			// Re-inject any strings we extracted
			$condition = $this->inject_extractions($condition, '__cond_str');

			$conditional = '<?php '.$match[1].' ('.$condition.'): ?>';

			$text = preg_replace('/'.preg_quote($match[0], '/').'/m', $conditional, $text, 1);
		}

		$text = preg_replace($this->conditional_else_regex, '<?php else: ?>', $text);
		$text = preg_replace($this->conditional_end_regex, '<?php endif; ?>', $text);

		$text = $this->parse_php($text);
		$this->in_condition = false;
		return $text;
	}

	/**
	 * Gets or sets the Scope Glue
	 *
	 * @param   string|null  $glue  The Scope Glue
	 * @return  string
	 */
	public function scope_glue($glue = null)
	{
		if ($glue !== null)
		{
			$this->regex_setup = false;
			$this->scope_glue = $glue;
		}

		return $glue;
	}
	
	/**
	 * Sets the noparse style. Immediate or cumulative.
	 *
	 * @param	bool $mode
	 * @return	void
	 */
	public function cumulative_noparse($mode)
	{
		$this->cumulative_noparse = $mode;
	}
	
	/**
	 * Injects noparse extractions.
	 *
	 * This is so that multiple parses can store noparse
	 * extractions and all noparse can then be injected right
	 * before data is displayed.
	 *
	 * @param	string	$text	Text to inject into
	 * @return	string
	 */
	public function inject_noparse($text)
	{
		if (isset(Lex_Parser::$extractions['noparse']))
		{
			foreach (Lex_Parser::$extractions['noparse'] AS $hash => $replacement)
			{
				if (strpos($text, "noparse_{$hash}") !== FALSE)
				{
					$text = str_replace("noparse_{$hash}", $replacement, $text);
				}
			}
		}
		
		return $text;
	}

	/**
	 * This is used as a callback for the conditional parser.  It takes a variable
	 * and returns the value of it, properly formatted.
	 *
	 * @param   array  $match  A match from preg_replace_callback
	 * @return  string
	 */
	protected function process_condition_var($match)
	{
		$var = is_array($match) ? $match[0] : $match;
		if (in_array(strtolower($var), array('true', 'false', 'null', 'or', 'and')) or
		    strpos($var, '__cond_str') === 0 or
		    is_numeric($var))
		{
			return $var;
		}

		$value = $this->get_variable($var, $this->conditional_data, '__process_condition_var__');

		if ($value === '__process_condition_var__')
		{
			return $this->in_condition ? $var : 'null';
		}

		return $this->value_to_literal($value);
	}

	/**
	 * This is used as a callback for the conditional parser.  It takes a variable
	 * and returns the value of it, properly formatted.
	 *
	 * @param   array  $match  A match from preg_replace_callback
	 * @return  string
	 */
	protected function process_param_var($match)
	{
		return $match[1].$this->process_condition_var($match[2]);
	}

	/**
	 * Takes a value and returns the literal value for it for use in a tag.
	 *
	 * @param   string  $value  Value to convert
	 * @return  string
	 */
	protected function value_to_literal($value)
	{
		if ($value === null)
		{
			return "null";
		}
		elseif ($value === true)
		{
			return "true";
		}
		elseif ($value === false)
		{
			return "false";
		}
		elseif (is_numeric($value))
		{
			return $value;
		}
		elseif (is_string($value))
		{
			return '"'.addslashes($value).'"';
		}
		elseif (is_object($value) and is_callable(array($value, '__toString')))
		{
			return '"'.addslashes((string) $value).'"';
		}
		else
		{
			return $value;
		}
	}

	/**
	 * Sets up all the global regex to use the correct Scope Glue.
	 *
	 * @return  void
	 */
	protected function setup_regex()
	{
		if ($this->regex_setup)
		{
			return;
		}
		$glue = preg_quote($this->scope_glue, '/');

		$this->variable_regex = $glue === '\\.' ? '[a-zA-Z0-9_'.$glue.']+' : '[a-zA-Z0-9_\.'.$glue.']+';
		$this->callback_name_regex = $this->variable_regex.$glue.$this->variable_regex;
		$this->variable_loop_regex = '/\{\{\s*('.$this->variable_regex.')\s*\}\}(.*?)\{\{\s*\/\1\s*\}\}/ms';
		$this->variable_tag_regex = '/\{\{\s*('.$this->variable_regex.')\s*\}\}/m';

		$this->callback_block_regex = '/\{\{\s*(?!if)('.$this->variable_regex.')(\s+.*?)?\s*\}\}(.*?)\{\{\s*\/\1\s*\}\}/ms';

		$this->noparse_regex = '/\{\{\s*noparse\s*\}\}(.*?)\{\{\s*\/noparse\s*\}\}/ms';

		$this->conditional_regex = '/\{\{\s*(if|elseif)\s*((?:\()?(.*?)(?:\))?)\s*\}\}/ms';
		$this->conditional_else_regex = '/\{\{\s*else\s*\}\}/ms';
		$this->conditional_end_regex = '/\{\{\s*(\/if|endif)\s*\}\}/ms';

		$this->regex_setup = true;
	}

	/**
	 * Extracts the noparse text so that it is not parsed.
	 *
	 * @param   string  $text  The text to extract from
	 * @return  string
	 */
	protected function extract_noparse($text)
	{
		/**
		 * $matches[][0] is the raw noparse match
		 * $matches[][1] is the noparse contents
		 */
		if (preg_match_all($this->noparse_regex, $text, $matches, PREG_SET_ORDER))
		{
			foreach ($matches as $match)
			{
				$text = $this->create_extraction('noparse', $match[0], $match[1], $text);
			}
		}

		return $text;
	}

	/**
	 * Extracts the looped tags so that we can parse conditionals then re-inject.
	 *
	 * @param   string  $text  The text to extract from
	 * @return  string
	 */
	protected function extract_looped_tags($text)
	{
		/**
		 * $matches[][0] is the raw match
		 */
		if (preg_match_all($this->callback_block_regex, $text, $matches, PREG_SET_ORDER))
		{
			foreach ($matches as $match)
			{
				$text = $this->create_extraction('looped_tags', $match[0], $match[0], $text);
			}
		}

		return $text;
	}

	/**
	 * Extracts text out of the given text and replaces it with a hash which
	 * can be used to inject the extractions replacement later.
	 *
	 * @param   string  $type         Type of extraction
	 * @param   string  $extraction   The text to extract
	 * @param   string  $replacement  Text that will replace the extraction when re-injected
	 * @param   string  $text         Text to extract out of
	 * @return  string
	 */
	protected function create_extraction($type, $extraction, $replacement, $text)
	{
		$hash = md5($replacement);
		Lex_Parser::$extractions[$type][$hash] = $replacement;

		return str_replace($extraction, "{$type}_{$hash}", $text);
	}

	/**
	 * Injects all of the extractions.
	 *
	 * @param   string  $text  Text to inject into
	 * @return  string
	 */
	protected function inject_extractions($text, $type = null)
	{
		if ($type === null)
		{
			foreach (Lex_Parser::$extractions as $type => $extractions)
			{
				foreach ($extractions as $hash => $replacement)
				{
					if (strpos($text, "{$type}_{$hash}") !== false)
					{
						$text = str_replace("{$type}_{$hash}", $replacement, $text);
<<<<<<< HEAD
						unset($this->extractions[$type][$hash]);
=======
						unset(Lex_Parser::$extractions[$type][$hash]);
>>>>>>> 562b7d04
					}
				}
			}
		}
		else
		{
			if ( ! isset(Lex_Parser::$extractions[$type]))
			{
				return $text;
			}

			foreach (Lex_Parser::$extractions[$type] as $hash => $replacement)
			{
				if (strpos($text, "{$type}_{$hash}") !== false)
				{
					$text = str_replace("{$type}_{$hash}", $replacement, $text);
<<<<<<< HEAD
					unset($this->extractions[$type][$hash]);
=======
					unset(Lex_Parser::$extractions[$type][$hash]);
>>>>>>> 562b7d04
				}
			}
		}

		return $text;
	}

	/**
	 * Takes a dot-notated key and finds the value for it in the given
	 * array or object.
	 *
	 * @param   string        $key  Dot-notated key to find
	 * @param   array|object  $data  Array or object to search
	 * @param   mixed         $default  Default value to use if not found
	 * @return  mixed
	 */
	protected function get_variable($key, $data, $default = null)
	{
		if (strpos($key, $this->scope_glue) === false)
		{
			$parts = explode('.', $key);
		}
		else
		{
			$parts = explode($this->scope_glue, $key);
		}
		foreach ($parts as $key_part)
		{
			if (is_array($data))
			{
				if ( ! array_key_exists($key_part, $data))
				{
					return $default;
				}

				$data = $data[$key_part];
			}
			elseif (is_object($data))
			{
				if ( ! isset($data->{$key_part}))
				{
					return $default;
				}

				$data = $data->{$key_part};
			}
		}

		return $data;
	}

	/**
	 * Evaluates the PHP in the given string.
	 *
	 * @param   string  $text  Text to evaluate
	 * @return  string
	 */
	protected function parse_php($text)
	{
		ob_start();
		$result = eval('?>'.$text.'<?php ');
		
		if ($result === false)
		{
			echo '<br />You have a syntax error in your Lex tags. The snippet of text that contains the error has been output below:<br />';
			exit(str_replace(array('?>', '<?php '), '', $text));
			
		}

		return ob_get_clean();
	}


	/**
	 * Parses a parameter string into an array
	 *
	 * @param	string	The string of parameters
	 * @return	array
	 */
	protected function parse_parameters($parameters, $data, $callback)
	{
		$this->conditional_data = $data;
		$this->in_condition = true;
		// Extract all literal string in the conditional to make it easier
		if (preg_match_all('/(["\']).*?(?<!\\\\)\1/', $parameters, $str_matches))
		{
			foreach ($str_matches[0] as $m)
			{
				$parameters = $this->create_extraction('__param_str', $m, $m, $parameters);
			}
		}

		$parameters = preg_replace_callback(
			'/(.*?\s*=\s*(?!__))('.$this->variable_regex.')/is',
			array($this, 'process_param_var'),
			$parameters
		);
		if ($callback)
		{
			$parameters = preg_replace('/(.*?\s*=\s*(?!\{\s*)(?!__))('.$this->callback_name_regex.')(?!\s*\})\b/', '$1{$2}', $parameters);
			$parameters = $this->parse_callback_tags($parameters, $data, $callback);
		}

		// Re-inject any strings we extracted
		$parameters = $this->inject_extractions($parameters, '__param_str');
		$this->in_condition = false;

		if (preg_match_all('/(.*?)\s*=\s*(\'|\")(.*?)\\2/is', trim($parameters), $matches))
		{
			$return = array();
			foreach ($matches[1] as $i => $attr)
			{
				$return[trim($matches[1][$i])] = $matches[3][$i];
			}

			return $return;
		}

		return array();
	}
}<|MERGE_RESOLUTION|>--- conflicted
+++ resolved
@@ -515,11 +515,7 @@
 					if (strpos($text, "{$type}_{$hash}") !== false)
 					{
 						$text = str_replace("{$type}_{$hash}", $replacement, $text);
-<<<<<<< HEAD
-						unset($this->extractions[$type][$hash]);
-=======
 						unset(Lex_Parser::$extractions[$type][$hash]);
->>>>>>> 562b7d04
 					}
 				}
 			}
@@ -536,11 +532,7 @@
 				if (strpos($text, "{$type}_{$hash}") !== false)
 				{
 					$text = str_replace("{$type}_{$hash}", $replacement, $text);
-<<<<<<< HEAD
-					unset($this->extractions[$type][$hash]);
-=======
 					unset(Lex_Parser::$extractions[$type][$hash]);
->>>>>>> 562b7d04
 				}
 			}
 		}
